"""Pattern checker. This file is conceptually part of TypeChecker."""

from __future__ import annotations

from collections import defaultdict
from typing import Final, NamedTuple

from mypy import message_registry
from mypy.checker_shared import TypeCheckerSharedApi, TypeRange
from mypy.checkmember import analyze_member_access
from mypy.expandtype import expand_type_by_instance
from mypy.join import join_types
from mypy.literals import literal_hash
from mypy.maptype import map_instance_to_supertype
from mypy.meet import narrow_declared_type
from mypy.messages import MessageBuilder
from mypy.nodes import ARG_POS, Context, Expression, NameExpr, TypeAlias, Var
from mypy.options import Options
from mypy.patterns import (
    AsPattern,
    ClassPattern,
    MappingPattern,
    OrPattern,
    Pattern,
    SequencePattern,
    SingletonPattern,
    StarredPattern,
    ValuePattern,
)
from mypy.plugin import Plugin
from mypy.subtypes import is_subtype
from mypy.typeops import (
    coerce_to_literal,
    make_simplified_union,
    try_getting_str_literals_from_type,
    tuple_fallback,
)
from mypy.types import (
    AnyType,
    FunctionLike,
    Instance,
    LiteralType,
    NoneType,
    ProperType,
    TupleType,
    Type,
    TypedDictType,
    TypeOfAny,
    TypeVarTupleType,
    TypeVarType,
    UninhabitedType,
    UnionType,
    UnpackType,
    callable_with_ellipsis,
    find_unpack_in_list,
    get_proper_type,
    split_with_prefix_and_suffix,
)
from mypy.typevars import fill_typevars, fill_typevars_with_any
from mypy.visitor import PatternVisitor

self_match_type_names: Final = [
    "builtins.bool",
    "builtins.bytearray",
    "builtins.bytes",
    "builtins.dict",
    "builtins.float",
    "builtins.frozenset",
    "builtins.int",
    "builtins.list",
    "builtins.set",
    "builtins.str",
    "builtins.tuple",
]

non_sequence_match_type_names: Final = ["builtins.str", "builtins.bytes", "builtins.bytearray"]


# For every Pattern a PatternType can be calculated. This requires recursively calculating
# the PatternTypes of the sub-patterns first.
# Using the data in the PatternType the match subject and captured names can be narrowed/inferred.
class PatternType(NamedTuple):
    type: Type  # The type the match subject can be narrowed to
    rest_type: Type  # The remaining type if the pattern didn't match
    captures: dict[Expression, Type]  # The variables captured by the pattern


class PatternChecker(PatternVisitor[PatternType]):
    """Pattern checker.

    This class checks if a pattern can match a type, what the type can be narrowed to, and what
    type capture patterns should be inferred as.
    """

    # Some services are provided by a TypeChecker instance.
    chk: TypeCheckerSharedApi
    # This is shared with TypeChecker, but stored also here for convenience.
    msg: MessageBuilder
    # Currently unused
    plugin: Plugin
    # The expression being matched against the pattern
    subject: Expression

    subject_type: Type
    # Type of the subject to check the (sub)pattern against
    type_context: list[Type]
    # Types that match against self instead of their __match_args__ if used as a class pattern
    # Filled in from self_match_type_names
    self_match_types: list[Type]
    # Types that are sequences, but don't match sequence patterns. Filled in from
    # non_sequence_match_type_names
    non_sequence_match_types: list[Type]

    options: Options

    def __init__(
        self, chk: TypeCheckerSharedApi, msg: MessageBuilder, plugin: Plugin, options: Options
    ) -> None:
        self.chk = chk
        self.msg = msg
        self.plugin = plugin

        self.type_context = []
        self.self_match_types = self.generate_types_from_names(self_match_type_names)
        self.non_sequence_match_types = self.generate_types_from_names(
            non_sequence_match_type_names
        )
        self.options = options

    def accept(self, o: Pattern, type_context: Type) -> PatternType:
        self.type_context.append(type_context)
        result = o.accept(self)
        self.type_context.pop()

        return result

    def visit_as_pattern(self, o: AsPattern) -> PatternType:
        current_type = self.type_context[-1]
        if o.pattern is not None:
            pattern_type = self.accept(o.pattern, current_type)
            typ, rest_type, type_map = pattern_type
        else:
            typ, rest_type, type_map = current_type, UninhabitedType(), {}

        if not is_uninhabited(typ) and o.name is not None:
            typ, _ = self.chk.conditional_types_with_intersection(
                current_type, [get_type_range(typ)], o, default=current_type
            )
            if not is_uninhabited(typ):
                type_map[o.name] = typ

        return PatternType(typ, rest_type, type_map)

    def visit_or_pattern(self, o: OrPattern) -> PatternType:
        current_type = self.type_context[-1]

        #
        # Check all the subpatterns
        #
        pattern_types = []
        for pattern in o.patterns:
            pattern_type = self.accept(pattern, current_type)
            pattern_types.append(pattern_type)
            if not is_uninhabited(pattern_type.type):
                current_type = pattern_type.rest_type

        #
        # Collect the final type
        #
        types = []
        for pattern_type in pattern_types:
            if not is_uninhabited(pattern_type.type):
                types.append(pattern_type.type)

        #
        # Check the capture types
        #
        capture_types: dict[Var, list[tuple[Expression, Type]]] = defaultdict(list)
        # Collect captures from the first subpattern
        for expr, typ in pattern_types[0].captures.items():
            node = get_var(expr)
            capture_types[node].append((expr, typ))

        # Check if other subpatterns capture the same names
        for i, pattern_type in enumerate(pattern_types[1:]):
            vars = {get_var(expr) for expr, _ in pattern_type.captures.items()}
            if capture_types.keys() != vars:
                self.msg.fail(message_registry.OR_PATTERN_ALTERNATIVE_NAMES, o.patterns[i])
            for expr, typ in pattern_type.captures.items():
                node = get_var(expr)
                capture_types[node].append((expr, typ))

        captures: dict[Expression, Type] = {}
        for capture_list in capture_types.values():
            typ = UninhabitedType()
            for _, other in capture_list:
                typ = make_simplified_union([typ, other])

            captures[capture_list[0][0]] = typ

        union_type = make_simplified_union(types)
        return PatternType(union_type, current_type, captures)

    def visit_value_pattern(self, o: ValuePattern) -> PatternType:
        current_type = self.type_context[-1]
        typ = self.chk.expr_checker.accept(o.expr)
        typ = coerce_to_literal(typ)
        narrowed_type, rest_type = self.chk.conditional_types_with_intersection(
            current_type, [get_type_range(typ)], o, default=get_proper_type(typ)
        )
        if not isinstance(get_proper_type(narrowed_type), (LiteralType, UninhabitedType)):
            return PatternType(narrowed_type, UnionType.make_union([narrowed_type, rest_type]), {})
        return PatternType(narrowed_type, rest_type, {})

    def visit_singleton_pattern(self, o: SingletonPattern) -> PatternType:
        current_type = self.type_context[-1]
        value: bool | None = o.value
        if isinstance(value, bool):
            typ = self.chk.expr_checker.infer_literal_expr_type(value, "builtins.bool")
        elif value is None:
            typ = NoneType()
        else:
            assert False

        narrowed_type, rest_type = self.chk.conditional_types_with_intersection(
            current_type, [get_type_range(typ)], o, default=current_type
        )
        return PatternType(narrowed_type, rest_type, {})

    def visit_sequence_pattern(self, o: SequencePattern) -> PatternType:
        #
        # check for existence of a starred pattern
        #
        current_type = get_proper_type(self.type_context[-1])
        if not self.can_match_sequence(current_type):
            return self.early_non_match()
        star_positions = [i for i, p in enumerate(o.patterns) if isinstance(p, StarredPattern)]
        star_position: int | None = None
        if len(star_positions) == 1:
            star_position = star_positions[0]
        elif len(star_positions) >= 2:
            assert False, "Parser should prevent multiple starred patterns"
        required_patterns = len(o.patterns)
        if star_position is not None:
            required_patterns -= 1

        #
        # get inner types of original type
        #
        unpack_index = None
        if isinstance(current_type, TupleType):
            inner_types = current_type.items
            unpack_index = find_unpack_in_list(inner_types)
            if unpack_index is None:
                size_diff = len(inner_types) - required_patterns
                if size_diff < 0:
                    return self.early_non_match()
                elif size_diff > 0 and star_position is None:
                    return self.early_non_match()
            else:
                normalized_inner_types = []
                for it in inner_types:
                    # Unfortunately, it is not possible to "split" the TypeVarTuple
                    # into individual items, so we just use its upper bound for the whole
                    # analysis instead.
                    if isinstance(it, UnpackType) and isinstance(it.type, TypeVarTupleType):
                        it = UnpackType(it.type.upper_bound)
                    normalized_inner_types.append(it)
                inner_types = normalized_inner_types
                current_type = current_type.copy_modified(items=normalized_inner_types)
                if len(inner_types) - 1 > required_patterns and star_position is None:
                    return self.early_non_match()
        else:
            inner_type = self.get_sequence_type(current_type, o)
            if inner_type is None:
                inner_type = self.chk.named_type("builtins.object")
            inner_types = [inner_type] * len(o.patterns)

        #
        # match inner patterns
        #
        contracted_new_inner_types: list[Type] = []
        contracted_rest_inner_types: list[Type] = []
        captures: dict[Expression, Type] = {}

        contracted_inner_types = self.contract_starred_pattern_types(
            inner_types, star_position, required_patterns
        )
        for p, t in zip(o.patterns, contracted_inner_types):
            pattern_type = self.accept(p, t)
            typ, rest, type_map = pattern_type
            contracted_new_inner_types.append(typ)
            contracted_rest_inner_types.append(rest)
            self.update_type_map(captures, type_map)

        new_inner_types = self.expand_starred_pattern_types(
            contracted_new_inner_types, star_position, len(inner_types), unpack_index is not None
        )
        rest_inner_types = self.expand_starred_pattern_types(
            contracted_rest_inner_types, star_position, len(inner_types), unpack_index is not None
        )

        #
        # Calculate new type
        #
        new_type: Type
        rest_type: Type = current_type
        if isinstance(current_type, TupleType) and unpack_index is None:
            narrowed_inner_types = []
            inner_rest_types = []
            for inner_type, new_inner_type in zip(inner_types, new_inner_types):
                (narrowed_inner_type, inner_rest_type) = (
                    self.chk.conditional_types_with_intersection(
                        inner_type, [get_type_range(new_inner_type)], o, default=inner_type
                    )
                )
                narrowed_inner_types.append(narrowed_inner_type)
                inner_rest_types.append(inner_rest_type)
            if all(not is_uninhabited(typ) for typ in narrowed_inner_types):
                new_type = TupleType(narrowed_inner_types, current_type.partial_fallback)
            else:
                new_type = UninhabitedType()

            if all(is_uninhabited(typ) for typ in inner_rest_types):
                # All subpatterns always match, so we can apply negative narrowing
                rest_type = TupleType(rest_inner_types, current_type.partial_fallback)
            elif sum(not is_uninhabited(typ) for typ in inner_rest_types) == 1:
                # Exactly one subpattern may conditionally match, the rest always match.
                # We can apply negative narrowing to this one position.
                rest_type = TupleType(
                    [
                        curr if is_uninhabited(rest) else rest
                        for curr, rest in zip(inner_types, inner_rest_types)
                    ],
                    current_type.partial_fallback,
                )
        elif isinstance(current_type, TupleType):
            # For variadic tuples it is too tricky to match individual items like for fixed
            # tuples, so we instead try to narrow the entire type.
            # TODO: use more precise narrowing when possible (e.g. for identical shapes).
            new_tuple_type = TupleType(new_inner_types, current_type.partial_fallback)
            new_type, rest_type = self.chk.conditional_types_with_intersection(
                new_tuple_type, [get_type_range(current_type)], o, default=new_tuple_type
            )
        else:
            new_inner_type = UninhabitedType()
            for typ in new_inner_types:
                new_inner_type = join_types(new_inner_type, typ)
            if isinstance(current_type, TypeVarType):
                new_bound = self.narrow_sequence_child(current_type.upper_bound, new_inner_type, o)
                new_type = current_type.copy_modified(upper_bound=new_bound)
            else:
                new_type = self.narrow_sequence_child(current_type, new_inner_type, o)
        return PatternType(new_type, rest_type, captures)

    def get_sequence_type(self, t: Type, context: Context) -> Type | None:
        t = get_proper_type(t)
        if isinstance(t, AnyType):
            return AnyType(TypeOfAny.from_another_any, t)
        if isinstance(t, UnionType):
            items = [self.get_sequence_type(item, context) for item in t.items]
            not_none_items = [item for item in items if item is not None]
            if not_none_items:
                return make_simplified_union(not_none_items)
            else:
                return None

        if self.chk.type_is_iterable(t) and isinstance(t, (Instance, TupleType)):
            if isinstance(t, TupleType):
                t = tuple_fallback(t)
            return self.chk.iterable_item_type(t, context)
        else:
            return None

    def contract_starred_pattern_types(
        self, types: list[Type], star_pos: int | None, num_patterns: int
    ) -> list[Type]:
        """
        Contracts a list of types in a sequence pattern depending on the position of a starred
        capture pattern.

        For example if the sequence pattern [a, *b, c] is matched against types [bool, int, str,
        bytes] the contracted types are [bool, Union[int, str], bytes].

        If star_pos in None the types are returned unchanged.
        """
        unpack_index = find_unpack_in_list(types)
        if unpack_index is not None:
            # Variadic tuples require "re-shaping" to match the requested pattern.
            unpack = types[unpack_index]
            assert isinstance(unpack, UnpackType)
            unpacked = get_proper_type(unpack.type)
            # This should be guaranteed by the normalization in the caller.
            assert isinstance(unpacked, Instance) and unpacked.type.fullname == "builtins.tuple"
            if star_pos is None:
                missing = num_patterns - len(types) + 1
                new_types = types[:unpack_index]
                new_types += [unpacked.args[0]] * missing
                new_types += types[unpack_index + 1 :]
                return new_types
            prefix, middle, suffix = split_with_prefix_and_suffix(
                tuple([UnpackType(unpacked) if isinstance(t, UnpackType) else t for t in types]),
                star_pos,
                num_patterns - star_pos,
            )
            new_middle = []
            for m in middle:
                # The existing code expects the star item type, rather than the type of
                # the whole tuple "slice".
                if isinstance(m, UnpackType):
                    new_middle.append(unpacked.args[0])
                else:
                    new_middle.append(m)
            return list(prefix) + [make_simplified_union(new_middle)] + list(suffix)
        else:
            if star_pos is None:
                return types
            new_types = types[:star_pos]
            star_length = len(types) - num_patterns
            new_types.append(make_simplified_union(types[star_pos : star_pos + star_length]))
            new_types += types[star_pos + star_length :]
            return new_types

    def expand_starred_pattern_types(
        self, types: list[Type], star_pos: int | None, num_types: int, original_unpack: bool
    ) -> list[Type]:
        """Undoes the contraction done by contract_starred_pattern_types.

        For example if the sequence pattern is [a, *b, c] and types [bool, int, str] are extended
        to length 4 the result is [bool, int, int, str].
        """
        if star_pos is None:
            return types
        if original_unpack:
            # In the case where original tuple type has an unpack item, it is not practical
            # to coerce pattern type back to the original shape (and may not even be possible),
            # so we only restore the type of the star item.
            res = []
            for i, t in enumerate(types):
                if i != star_pos:
                    res.append(t)
                else:
                    res.append(UnpackType(self.chk.named_generic_type("builtins.tuple", [t])))
            return res
        new_types = types[:star_pos]
        star_length = num_types - len(types) + 1
        new_types += [types[star_pos]] * star_length
        new_types += types[star_pos + 1 :]

        return new_types

    def narrow_sequence_child(self, outer_type: Type, inner_type: Type, ctx: Context) -> Type:
        new_type = self.construct_sequence_child(outer_type, inner_type)
        if is_subtype(new_type, outer_type):
            new_type, _ = self.chk.conditional_types_with_intersection(
                outer_type, [get_type_range(new_type)], ctx, default=outer_type
            )
        else:
            new_type = outer_type
        return new_type

    def visit_starred_pattern(self, o: StarredPattern) -> PatternType:
        captures: dict[Expression, Type] = {}
        if o.capture is not None:
            list_type = self.chk.named_generic_type("builtins.list", [self.type_context[-1]])
            captures[o.capture] = list_type
        return PatternType(self.type_context[-1], UninhabitedType(), captures)

    def visit_mapping_pattern(self, o: MappingPattern) -> PatternType:
        current_type = get_proper_type(self.type_context[-1])
        can_match = True
        captures: dict[Expression, Type] = {}
        for key, value in zip(o.keys, o.values):
            inner_type = self.get_mapping_item_type(o, current_type, key)
            if inner_type is None:
                can_match = False
                inner_type = self.chk.named_type("builtins.object")
            pattern_type = self.accept(value, inner_type)
            if is_uninhabited(pattern_type.type):
                can_match = False
            else:
                self.update_type_map(captures, pattern_type.captures)

        if o.rest is not None:
            mapping = self.chk.named_type("typing.Mapping")
            if is_subtype(current_type, mapping) and isinstance(current_type, Instance):
                mapping_inst = map_instance_to_supertype(current_type, mapping.type)
                dict_typeinfo = self.chk.lookup_typeinfo("builtins.dict")
                rest_type = Instance(dict_typeinfo, mapping_inst.args)
            else:
                object_type = self.chk.named_type("builtins.object")
                rest_type = self.chk.named_generic_type(
                    "builtins.dict", [object_type, object_type]
                )

            captures[o.rest] = rest_type

        if can_match:
            # We can't narrow the type here, as Mapping key is invariant.
            new_type = self.type_context[-1]
        else:
            new_type = UninhabitedType()
        return PatternType(new_type, current_type, captures)

    def get_mapping_item_type(
        self, pattern: MappingPattern, mapping_type: Type, key: Expression
    ) -> Type | None:
        mapping_type = get_proper_type(mapping_type)
        if isinstance(mapping_type, TypedDictType):
            with self.msg.filter_errors() as local_errors:
                result: Type | None = self.chk.expr_checker.visit_typeddict_index_expr(
                    mapping_type, key
                )[0]
                has_local_errors = local_errors.has_new_errors()
            # If we can't determine the type statically fall back to treating it as a normal
            # mapping
            if has_local_errors:
                with self.msg.filter_errors() as local_errors:
                    result = self.get_simple_mapping_item_type(pattern, mapping_type, key)

                    if local_errors.has_new_errors():
                        result = None
        else:
            with self.msg.filter_errors():
                result = self.get_simple_mapping_item_type(pattern, mapping_type, key)
        return result

    def get_simple_mapping_item_type(
        self, pattern: MappingPattern, mapping_type: Type, key: Expression
    ) -> Type:
        result, _ = self.chk.expr_checker.check_method_call_by_name(
            "__getitem__", mapping_type, [key], [ARG_POS], pattern
        )
        return result

    def visit_class_pattern(self, o: ClassPattern) -> PatternType:
        current_type = get_proper_type(self.type_context[-1])

        #
        # Check class type
        #
        type_info = o.class_ref.node
        typ = self.chk.expr_checker.accept(o.class_ref)
        p_typ = get_proper_type(typ)
        if isinstance(type_info, TypeAlias) and not type_info.no_args:
            self.msg.fail(message_registry.CLASS_PATTERN_GENERIC_TYPE_ALIAS, o)
            return self.early_non_match()
<<<<<<< HEAD
        elif isinstance(type_info, TypeInfo):
            typ = fill_typevars_with_any(type_info)
        elif isinstance(type_info, TypeAlias):
            typ = type_info.target
        elif (
            isinstance(type_info, Var)
            and type_info.type is not None
            and isinstance(get_proper_type(type_info.type), AnyType)
        ):
            typ = type_info.type
        elif (
            isinstance(type_info, Var)
            and type_info.type is not None
            and type_info.fullname == "typing.Callable"
        ):
            # Create a `Callable[..., Any]`
            fallback = self.chk.named_type("builtins.function")
            any_type = AnyType(TypeOfAny.unannotated)
            typ = callable_with_ellipsis(any_type, ret_type=any_type, fallback=fallback)
        else:
            if isinstance(type_info, Var) and type_info.type is not None:
                name = type_info.type.str_with_options(self.options)
            else:
                name = type_info.name
            self.msg.fail(message_registry.CLASS_PATTERN_TYPE_REQUIRED.format(name), o)
=======
        elif isinstance(p_typ, FunctionLike) and p_typ.is_type_obj():
            typ = fill_typevars_with_any(p_typ.type_object())
        elif not isinstance(p_typ, AnyType):
            self.msg.fail(
                message_registry.CLASS_PATTERN_TYPE_REQUIRED.format(
                    typ.str_with_options(self.options)
                ),
                o,
            )
>>>>>>> 04a586c6
            return self.early_non_match()

        new_type, rest_type = self.chk.conditional_types_with_intersection(
            current_type, [get_type_range(typ)], o, default=current_type
        )
        if is_uninhabited(new_type):
            return self.early_non_match()
        # TODO: Do I need this?
        narrowed_type = narrow_declared_type(current_type, new_type)

        #
        # Convert positional to keyword patterns
        #
        keyword_pairs: list[tuple[str | None, Pattern]] = []
        match_arg_set: set[str] = set()

        captures: dict[Expression, Type] = {}

        if len(o.positionals) != 0:
            if self.should_self_match(typ):
                if len(o.positionals) > 1:
                    self.msg.fail(message_registry.CLASS_PATTERN_TOO_MANY_POSITIONAL_ARGS, o)
                pattern_type = self.accept(o.positionals[0], narrowed_type)
                if not is_uninhabited(pattern_type.type):
                    return PatternType(
                        pattern_type.type,
                        join_types(rest_type, pattern_type.rest_type),
                        pattern_type.captures,
                    )
                captures = pattern_type.captures
            else:
                with self.msg.filter_errors() as local_errors:
                    match_args_type = analyze_member_access(
                        "__match_args__",
                        typ,
                        o,
                        is_lvalue=False,
                        is_super=False,
                        is_operator=False,
                        original_type=typ,
                        chk=self.chk,
                    )
                    has_local_errors = local_errors.has_new_errors()
                if has_local_errors:
                    self.msg.fail(
                        message_registry.MISSING_MATCH_ARGS.format(
                            typ.str_with_options(self.options)
                        ),
                        o,
                    )
                    return self.early_non_match()

                proper_match_args_type = get_proper_type(match_args_type)
                if isinstance(proper_match_args_type, TupleType):
                    match_arg_names = get_match_arg_names(proper_match_args_type)

                    if len(o.positionals) > len(match_arg_names):
                        self.msg.fail(message_registry.CLASS_PATTERN_TOO_MANY_POSITIONAL_ARGS, o)
                        return self.early_non_match()
                else:
                    match_arg_names = [None] * len(o.positionals)

                for arg_name, pos in zip(match_arg_names, o.positionals):
                    keyword_pairs.append((arg_name, pos))
                    if arg_name is not None:
                        match_arg_set.add(arg_name)

        #
        # Check for duplicate patterns
        #
        keyword_arg_set = set()
        has_duplicates = False
        for key, value in zip(o.keyword_keys, o.keyword_values):
            keyword_pairs.append((key, value))
            if key in match_arg_set:
                self.msg.fail(
                    message_registry.CLASS_PATTERN_KEYWORD_MATCHES_POSITIONAL.format(key), value
                )
                has_duplicates = True
            elif key in keyword_arg_set:
                self.msg.fail(
                    message_registry.CLASS_PATTERN_DUPLICATE_KEYWORD_PATTERN.format(key), value
                )
                has_duplicates = True
            keyword_arg_set.add(key)

        if has_duplicates:
            return self.early_non_match()

        #
        # Check keyword patterns
        #
        can_match = True
        for keyword, pattern in keyword_pairs:
            key_type: Type | None = None
            with self.msg.filter_errors() as local_errors:
                if keyword is not None:
                    key_type = analyze_member_access(
                        keyword,
                        narrowed_type,
                        pattern,
                        is_lvalue=False,
                        is_super=False,
                        is_operator=False,
                        original_type=new_type,
                        chk=self.chk,
                    )
                else:
                    key_type = AnyType(TypeOfAny.from_error)
                has_local_errors = local_errors.has_new_errors()
            if has_local_errors or key_type is None:
                key_type = AnyType(TypeOfAny.from_error)
                if not (type_info and type_info.fullname == "builtins.object"):
                    self.msg.fail(
                        message_registry.CLASS_PATTERN_UNKNOWN_KEYWORD.format(
                            typ.str_with_options(self.options), keyword
                        ),
                        pattern,
                    )
                elif keyword is not None:
                    new_type = self.chk.add_any_attribute_to_type(new_type, keyword)

            inner_type, inner_rest_type, inner_captures = self.accept(pattern, key_type)
            if is_uninhabited(inner_type):
                can_match = False
            else:
                self.update_type_map(captures, inner_captures)
                if not is_uninhabited(inner_rest_type):
                    rest_type = current_type

        if not can_match:
            new_type = UninhabitedType()
        return PatternType(new_type, rest_type, captures)

    def should_self_match(self, typ: Type) -> bool:
        typ = get_proper_type(typ)
        if isinstance(typ, TupleType):
            typ = typ.partial_fallback
        if isinstance(typ, AnyType):
            return False
        if isinstance(typ, Instance) and typ.type.get("__match_args__") is not None:
            # Named tuples and other subtypes of builtins that define __match_args__
            # should not self match.
            return False
        for other in self.self_match_types:
            if is_subtype(typ, other):
                return True
        return False

    def can_match_sequence(self, typ: ProperType) -> bool:
        if isinstance(typ, AnyType):
            return True
        if isinstance(typ, UnionType):
            return any(self.can_match_sequence(get_proper_type(item)) for item in typ.items)
        for other in self.non_sequence_match_types:
            # We have to ignore promotions, as memoryview should match, but bytes,
            # which it can be promoted to, shouldn't
            if is_subtype(typ, other, ignore_promotions=True):
                return False
        sequence = self.chk.named_type("typing.Sequence")
        # If the static type is more general than sequence the actual type could still match
        return is_subtype(typ, sequence) or is_subtype(sequence, typ)

    def generate_types_from_names(self, type_names: list[str]) -> list[Type]:
        types: list[Type] = []
        for name in type_names:
            try:
                types.append(self.chk.named_type(name))
            except KeyError as e:
                # Some built in types are not defined in all test cases
                if not name.startswith("builtins."):
                    raise e
        return types

    def update_type_map(
        self, original_type_map: dict[Expression, Type], extra_type_map: dict[Expression, Type]
    ) -> None:
        # Calculating this would not be needed if TypeMap directly used literal hashes instead of
        # expressions, as suggested in the TODO above it's definition
        already_captured = {literal_hash(expr) for expr in original_type_map}
        for expr, typ in extra_type_map.items():
            if literal_hash(expr) in already_captured:
                node = get_var(expr)
                self.msg.fail(
                    message_registry.MULTIPLE_ASSIGNMENTS_IN_PATTERN.format(node.name), expr
                )
            else:
                original_type_map[expr] = typ

    def construct_sequence_child(self, outer_type: Type, inner_type: Type) -> Type:
        """
        If outer_type is a child class of typing.Sequence returns a new instance of
        outer_type, that is a Sequence of inner_type. If outer_type is not a child class of
        typing.Sequence just returns a Sequence of inner_type

        For example:
        construct_sequence_child(List[int], str) = List[str]

        TODO: this doesn't make sense. For example if one has class S(Sequence[int], Generic[T])
        or class T(Sequence[Tuple[T, T]]), there is no way any of those can map to Sequence[str].
        """
        proper_type = get_proper_type(outer_type)
        if isinstance(proper_type, AnyType):
            return outer_type
        if isinstance(proper_type, UnionType):
            types = [
                self.construct_sequence_child(item, inner_type)
                for item in proper_type.items
                if self.can_match_sequence(get_proper_type(item))
            ]
            return make_simplified_union(types)
        sequence = self.chk.named_generic_type("typing.Sequence", [inner_type])
        if is_subtype(outer_type, self.chk.named_type("typing.Sequence")):
            if isinstance(proper_type, TupleType):
                proper_type = tuple_fallback(proper_type)
            assert isinstance(proper_type, Instance)
            empty_type = fill_typevars(proper_type.type)
            partial_type = expand_type_by_instance(empty_type, sequence)
            return expand_type_by_instance(partial_type, proper_type)
        else:
            return sequence

    def early_non_match(self) -> PatternType:
        return PatternType(UninhabitedType(), self.type_context[-1], {})


def get_match_arg_names(typ: TupleType) -> list[str | None]:
    args: list[str | None] = []
    for item in typ.items:
        values = try_getting_str_literals_from_type(item)
        if values is None or len(values) != 1:
            args.append(None)
        else:
            args.append(values[0])
    return args


def get_var(expr: Expression) -> Var:
    """
    Warning: this in only true for expressions captured by a match statement.
    Don't call it from anywhere else
    """
    assert isinstance(expr, NameExpr), expr
    node = expr.node
    assert isinstance(node, Var), node
    return node


def get_type_range(typ: Type) -> TypeRange:
    typ = get_proper_type(typ)
    if (
        isinstance(typ, Instance)
        and typ.last_known_value
        and isinstance(typ.last_known_value.value, bool)
    ):
        typ = typ.last_known_value
    return TypeRange(typ, is_upper_bound=False)


def is_uninhabited(typ: Type) -> bool:
    return isinstance(get_proper_type(typ), UninhabitedType)<|MERGE_RESOLUTION|>--- conflicted
+++ resolved
@@ -545,17 +545,8 @@
         if isinstance(type_info, TypeAlias) and not type_info.no_args:
             self.msg.fail(message_registry.CLASS_PATTERN_GENERIC_TYPE_ALIAS, o)
             return self.early_non_match()
-<<<<<<< HEAD
-        elif isinstance(type_info, TypeInfo):
-            typ = fill_typevars_with_any(type_info)
-        elif isinstance(type_info, TypeAlias):
-            typ = type_info.target
-        elif (
-            isinstance(type_info, Var)
-            and type_info.type is not None
-            and isinstance(get_proper_type(type_info.type), AnyType)
-        ):
-            typ = type_info.type
+        elif isinstance(p_typ, FunctionLike) and p_typ.is_type_obj():
+            typ = fill_typevars_with_any(p_typ.type_object())
         elif (
             isinstance(type_info, Var)
             and type_info.type is not None
@@ -565,15 +556,6 @@
             fallback = self.chk.named_type("builtins.function")
             any_type = AnyType(TypeOfAny.unannotated)
             typ = callable_with_ellipsis(any_type, ret_type=any_type, fallback=fallback)
-        else:
-            if isinstance(type_info, Var) and type_info.type is not None:
-                name = type_info.type.str_with_options(self.options)
-            else:
-                name = type_info.name
-            self.msg.fail(message_registry.CLASS_PATTERN_TYPE_REQUIRED.format(name), o)
-=======
-        elif isinstance(p_typ, FunctionLike) and p_typ.is_type_obj():
-            typ = fill_typevars_with_any(p_typ.type_object())
         elif not isinstance(p_typ, AnyType):
             self.msg.fail(
                 message_registry.CLASS_PATTERN_TYPE_REQUIRED.format(
@@ -581,7 +563,6 @@
                 ),
                 o,
             )
->>>>>>> 04a586c6
             return self.early_non_match()
 
         new_type, rest_type = self.chk.conditional_types_with_intersection(
